"""
This module is an interface for parsing as intersection.
One can choose from all available implementations.

@author wilkeraziz
"""

import logging
from itertools import chain
import argparse
import sys

from sentence import make_sentence
from symbol import Nonterminal, make_flat_symbol, make_recursive_symbol
from cfg import CFG, topsort_cfg
from earley import Earley
from cky import CKY
from nederhof import Nederhof
from utils import make_nltk_tree, inlinetree
from semiring import Prob, SumTimes, MaxTimes, Count
from inference import inside, sample, optimise, total_weight
from kbest import KBest
from collections import Counter
import projection
from reader import load_grammar


def get_parser(cfg, fsa, semiring, make_symbol, algorithm):
    if algorithm == 'earley':
        parser = Earley(cfg, fsa, semiring=semiring, make_symbol=make_symbol)
    elif algorithm == 'nederhof':
        parser = Nederhof(cfg, fsa, semiring=semiring, make_symbol=make_symbol)
    elif algorithm == 'cky':
        parser = CKY(cfg, fsa, semiring=semiring, make_symbol=make_symbol)
    else:
        raise NotImplementedError("I don't know this intersection algorithm: %s" % algorithm)
    return parser



def main(args):
    if args.verbose:
        logging.basicConfig(level=logging.DEBUG, format='%(asctime)s %(levelname)s %(message)s')
    else:
        logging.basicConfig(level=logging.INFO, format='%(asctime)-15s %(levelname)s %(message)s')

    semiring = SumTimes

    logging.info('Loading grammar...')
    cfg = load_grammar(args.grammar, args.grammarfmt, args.log)
    logging.info('Done: rules=%d', len(cfg))

    for input_str in args.input:
<<<<<<< HEAD
        # get an input automaton
        sentence, extra_rules = make_sentence(input_str, semiring, cfg.lexicon, args.unkmodel, args.default_symbol)
        cfg.update(extra_rules)
        # get a parser
        parser = get_parser(cfg, sentence.fsa, semiring, make_flat_symbol, args.intersection)
        # make a forest
=======
        logging.info('Input: %s', input_str.strip())
        fsa = make_linear_fsa(input_str, semiring)

        if args.pass_through:
            for word in fsa.itersymbols():
                if not cfg.is_terminal(word):
                    cfg.add(CFGProduction(Nonterminal(args.default_symbol), [word], semiring.one))
                    logging.debug('Passthrough rule for %s', word)
        make_symbol = make_flat_symbol
        if args.intersection == 'earley':
            parser = Earley(cfg, fsa, semiring=semiring, make_symbol=make_symbol)
        elif args.intersection == 'nederhof':
            parser = Nederhof(cfg, fsa, semiring=semiring, make_symbol=make_symbol)
        else: 
            parser = CKY(cfg, fsa, semiring=semiring, make_symbol=make_symbol)

        logging.info('Parsing...')
>>>>>>> 6e30a76c
        forest = parser.do(root=Nonterminal(args.start), goal=Nonterminal(args.goal))

        if not forest:
            logging.error('NO PARSE FOUND')
            continue
<<<<<<< HEAD

=======
        logging.info('Done! Top-sorting...')
>>>>>>> 6e30a76c
        topsorted = list(chain(*topsort_cfg(forest)))
        logging.info('Done! Couting...')
        Ic = inside(forest, topsorted, Count, omega=lambda e: 1)
        logging.info('Done! Forest: edges=%d nodes=%d paths=%d', len(forest), forest.n_nonterminals(), Ic[topsorted[-1]])

        print '# FOREST: edges=%d nodes=%d paths=%d' % (len(forest), forest.n_nonterminals(), Ic[topsorted[-1]])
        if args.forest:
            print forest
            print
        if args.samples > 0:
            logging.info('Inside...')
            Iv = inside(forest, topsorted, semiring)
            logging.info('Done! Sampling...')
            count = Counter(sample(forest, topsorted[-1], semiring, Iv=Iv, N=args.samples))
            print '# SAMPLE: size=%d' % args.samples
            for d, n in reversed(count.most_common()):
                t = make_nltk_tree(d)
                p = total_weight(d, SumTimes, Iv[topsorted[-1]])
                print '# n={0} emp={1} exact={2}\n{3}'.format(n, float(n)/args.samples, semiring.as_real(p), inlinetree(t))
            print
        if args.kbest == 1:
            logging.info('Inside...')
            Iv = inside(forest, topsorted, MaxTimes)
            logging.info('Done! Viterbi...')
            d = optimise(forest, topsorted[-1], MaxTimes, Iv=Iv)
            t = make_nltk_tree(d)
            print '# VITERBI'
            print '# k={0} score={1}\n{2}'.format(1, Iv[topsorted[-1]], inlinetree(t))
            print
        if args.kbest > 1:
            logging.info('K-best...')
            kbest = KBest(forest, topsorted[-1], args.kbest, MaxTimes, traversal=projection.string, uniqueness=False).do()
            print '# K-BEST: size=%d' % args.kbest
            for k, d in enumerate(kbest.iterderivations()):
                t = make_nltk_tree(d)
                print '# k={0} score={1}\n{2}'.format(k + 1, total_weight(d, MaxTimes), inlinetree(t))
            print
        logging.info('Finished!')


def argparser():
    """parse command line arguments"""

    parser = argparse.ArgumentParser(prog='parse')

    parser.description = 'Parsing as intersection'
    parser.formatter_class = argparse.ArgumentDefaultsHelpFormatter

    parser.add_argument('grammar',
            type=str,
            help='grammar file (or prefix to grammar files)')
    parser.add_argument('input', nargs='?', 
            type=argparse.FileType('r'), default=sys.stdin,
            help='input corpus (one sentence per line)')
    parser.add_argument('output', nargs='?', 
            type=argparse.FileType('w'), default=sys.stdout,
            help='directs output to a file')
    parser.add_argument('--log',
            action='store_true', 
            help='apply the log transform to the grammar (by default we assume this has already been done)')
    parser.add_argument('--grammarfmt',
            type=str, default='bar',
            choices=['bar', 'discodop'],
            help="grammar format ('bar' is the native cdec-inspired format; if 'discodop' the grammar path is interpreted as a prefix)")
    parser.add_argument('--intersection', 
            type=str, default='nederhof', choices=['nederhof', 'cky', 'earley'],
            help='default goal symbol (root after intersection)')
    parser.add_argument('--forest', 
            action='store_true',
            help='dump forest (chart)')
    parser.add_argument('--unkmodel',
            type=str, default=None,
            choices=['passthrough', 'stfdbase', 'stfd4', 'stfd6'],
            help="unknown word model")
    parser.add_argument('--default-symbol', 
            type=str, default='X',
            help='default nonterminal (use for pass-through rules)')
    parser.add_argument('--start', 
            type=str, default='S',
            help='default start symbol')
    parser.add_argument('--goal', 
            type=str, default='GOAL',
            help='default goal symbol (root after intersection)')
    parser.add_argument('--samples', 
            type=int, default=0,
            help='number of samples')
    parser.add_argument('--kbest', 
            type=int, default=0,
            help='number of top scoring solutions')
    parser.add_argument('--report-top',
            action='store_true',
            help='report the top symbol(s) in the grammar and quit')
    parser.add_argument('--verbose', '-v',
            action='store_true',
            help='increase the verbosity level')

    return parser

if __name__ == '__main__':
    main(argparser().parse_args())<|MERGE_RESOLUTION|>--- conflicted
+++ resolved
@@ -51,42 +51,19 @@
     logging.info('Done: rules=%d', len(cfg))
 
     for input_str in args.input:
-<<<<<<< HEAD
         # get an input automaton
         sentence, extra_rules = make_sentence(input_str, semiring, cfg.lexicon, args.unkmodel, args.default_symbol)
         cfg.update(extra_rules)
         # get a parser
         parser = get_parser(cfg, sentence.fsa, semiring, make_flat_symbol, args.intersection)
         # make a forest
-=======
-        logging.info('Input: %s', input_str.strip())
-        fsa = make_linear_fsa(input_str, semiring)
-
-        if args.pass_through:
-            for word in fsa.itersymbols():
-                if not cfg.is_terminal(word):
-                    cfg.add(CFGProduction(Nonterminal(args.default_symbol), [word], semiring.one))
-                    logging.debug('Passthrough rule for %s', word)
-        make_symbol = make_flat_symbol
-        if args.intersection == 'earley':
-            parser = Earley(cfg, fsa, semiring=semiring, make_symbol=make_symbol)
-        elif args.intersection == 'nederhof':
-            parser = Nederhof(cfg, fsa, semiring=semiring, make_symbol=make_symbol)
-        else: 
-            parser = CKY(cfg, fsa, semiring=semiring, make_symbol=make_symbol)
-
-        logging.info('Parsing...')
->>>>>>> 6e30a76c
         forest = parser.do(root=Nonterminal(args.start), goal=Nonterminal(args.goal))
 
         if not forest:
             logging.error('NO PARSE FOUND')
             continue
-<<<<<<< HEAD
 
-=======
         logging.info('Done! Top-sorting...')
->>>>>>> 6e30a76c
         topsorted = list(chain(*topsort_cfg(forest)))
         logging.info('Done! Couting...')
         Ic = inside(forest, topsorted, Count, omega=lambda e: 1)
