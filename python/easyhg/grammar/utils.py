from nltk.tree import Tree
from collections import defaultdict
from symbol import Terminal, Nonterminal
import re

<<<<<<< HEAD
import gzip


def smart_open(path, *args, **kwargs):
    """Opens files directly or through gzip depending on extension."""
    if path.endswith('.gz'):
        return gzip.open(path, *args, **kwargs)
    else:
        return open(path, *args, **kwargs)


def make_nltk_tree(derivation, top=0):
=======
def _make_nltk_tree(derivation, top=0):
>>>>>>> 6e30a76c
    """
    Recursively constructs an nlt Tree from a list of rules.
    @param top: index to the top rule (0 and -1 are the most common values)
    """ 
    d = defaultdict(None, ((r.lhs, r) for r in derivation))
    def make_tree(sym):
        r = d[sym]
        return Tree(r.lhs, (child if child not in d else make_tree(child) for child in r.rhs))
    return make_tree(derivation[top].lhs)


def make_nltk_tree(derivation, top=0, flatten_symbols=False):
    """
    Recursively constructs an nlt Tree from a list of rules.
    @param top: index to the top rule (0 and -1 are the most common values)
    """ 
    def pprint(symbol, flatten_symbol=False):
        if flatten_symbol:
            symbol = symbol.flatten()
        if isinstance(symbol, Terminal):
            return str(symbol.surface)
        else:
            if not isinstance(symbol.label, tuple):
                return str(symbol.label)
            else:
                if symbol.label[1] is None and symbol.label[2] is None:
                    return str(symbol.label[0].label)
                else:
                    return '{0}:{1}-{2}'.format(symbol.label[0].label, symbol.label[1], symbol.label[2])
        
    d = defaultdict(None, ((r.lhs, r) for r in derivation))
    def make_tree(sym):
        r = d[sym]
        return Tree(pprint(r.lhs, flatten_symbols), (pprint(child, flatten_symbols) if child not in d else make_tree(child) for child in r.rhs))
    return make_tree(derivation[top].lhs)

def inlinetree(t):
    s = str(t).replace('\n','')
    return re.sub(' +', ' ', s)<|MERGE_RESOLUTION|>--- conflicted
+++ resolved
@@ -2,8 +2,6 @@
 from collections import defaultdict
 from symbol import Terminal, Nonterminal
 import re
-
-<<<<<<< HEAD
 import gzip
 
 
@@ -15,10 +13,7 @@
         return open(path, *args, **kwargs)
 
 
-def make_nltk_tree(derivation, top=0):
-=======
 def _make_nltk_tree(derivation, top=0):
->>>>>>> 6e30a76c
     """
     Recursively constructs an nlt Tree from a list of rules.
     @param top: index to the top rule (0 and -1 are the most common values)
