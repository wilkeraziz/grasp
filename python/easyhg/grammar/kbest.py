"""
This module extracts k-best derivations from a B-hypergraph.
The algorithm is due to Huang and Chiang (2005).


    @inproceedings{Huang+2005:kbest,
        Address = {Stroudsburg, PA, USA},
        Author = {Huang, Liang and Chiang, David},
        Booktitle = {Proceedings of the Ninth International Workshop on Parsing Technology},
        Pages = {53--64},
        Publisher = {Association for Computational Linguistics},
        Series = {Parsing '05},
        Title = {Better K-best Parsing},
        Year = {2005}
        }

"""
__author__ = 'wilkeraziz'

import heapq
from collections import deque, defaultdict
from itertools import izip


class Derivation(object):
    """
    A derivation is identified with and edge and a collection of backpointers (for the nodes in its tail).
    This class also stores the total weight of the derivation,
    and possibly its projection (when that information is relevant).
    """

    def __init__(self, edge, J, weight):
        """
        @params edge
        @params J: backpointers
        @param weight: total weight (this is typically different from edge.weight)
        """
        self._edge = edge
        self._J = list(J)
        self._weight = weight
        self._projection = []

    @property
    def edge(self):
        return self._edge

    @property
    def J(self):
        return self._J
    
    @property
    def weight(self):
        return self._weight

    @property
    def projection(self):
        return self._projection


class NodeDerivationState(object):
    """
    This class manages the k-best derivations for a certain node.
    This corresponds to \mathbf D(v) in the paper, where v is a node.
    """

    def __init__(self, uniqueness=False):
        """
        @param uniqueness: whether or not we care about uniqueness
        """
        self._candidates = []  # this is the priority queue used to enumerate derivations in best-first order
        self._derivations = deque()  #  these are the sorted derivations 
        self._queueing = set()  # represent derivations which are queueing (or have already left the queue)
        self._projections = None if not uniqueness else set()  # can be used to avoid redundant yields ("hack" typically used in MT to increase diversity)

    @property
    def D(self):
        return self._derivations

    def empty(self):
        """whether the state is empty (i.e. no derivations have been enumerated, nor there are derivations queueing)"""
        return len(self._candidates) + len(self._derivations) == 0

    def __contains__(self, (e, J)):
        """
        whether a certain derivation (signature) has been seen
        @param e: edge
        @param J: backpointers
        """
        return (e, tuple(J)) in self._queueing

    def has_candidates(self):
        return len(self._candidates) > 0

    def make_heap(self, candidates, k):
        """creates a heap of candidates containing up to k elements"""
        if len(candidates) > k:
            self._candidates = heapq.nsmallest(k, candidates)
        else:
            self._candidates = list(candidates)
        heapq.heapify(self._candidates)

    def push(self, w, d):
        """pushes to the heap, note that w must obey the heapq logic for weights, i.e. smallest first"""
        heapq.heappush(self._candidates, (w, d))
        self._queueing.add((d.edge, tuple(d.J)))

    def pop(self):
        """pop the cheapest derivation in the heap (with heapq this means the first item)"""
        _, d = heapq.heappop(self._candidates)
        return d

    def is_unique(self, projection):
        """uniqueness test for the given projection"""
        if self._projections is None:  # we do not care about uniqueness
            return true
        else:
            n = len(self._projections)
            self._projections.add(tuple(projection))
            return len(self._projections) > n  # if the projection is unique, the set will be bigger


class KBest(object):
    """
    This implements the complete algorithm.
    """

    def __init__(self, forest, root, k, semiring, traversal, uniqueness=False):
        """
        @param forest: a hypergraph-like object
        @param root: goal node
        @param k: number of derivations (1-based)
        @param semiring: a maximisation-like semiring (requires `times` and `heapify`)
        @param traversal: a projection algorithm
        @param uniqueness: whether or not we care about uniqueness
        """
        self._forest = forest
        self._root = root
        self._k = k
        self._semiring = semiring
        self._traversal = traversal
        self._uniqueness = uniqueness
        
        # node derivation states
<<<<<<< HEAD
        # one state variable for each node
=======
        # one state variable for each hode
>>>>>>> 6e30a76c
        self._nds = defaultdict(None, ((v, NodeDerivationState(uniqueness)) for v in forest.itersymbols()))

        # I use the following lambda functions to keep the terminology compatible with that of hypergraphs
        self.weight = lambda r: r.weight  # abstracts the weight of an edge (a rule's weight)
        self.head = lambda r: r.lhs  # abstracts the head of an edge (LHS of rule)
        self.tail = lambda r: r.rhs  # abstracts the tail of an edge (RHS of rule)
        self.arity = lambda r : len(r.rhs)
        self.BS = lambda u: self._forest.get(u, frozenset())


    def create_derivation(self, edge, J):
        """returns a the derivation associated with an edge and backpointers J"""
        w = self.weight(edge)  # the weight of the derivation include that of the edge
        tail = self.tail(edge) 
        for i, u in enumerate(tail):  # for each child node
            if not self.BS(u):  # a source node has no incoming edges
                continue
            ant = self.lazy_kth(u, J[i])  # recursively (and lazily) solve the problem for the child (getting an antecedent)
            if ant is None:
                return None
            w = self._semiring.times(w, ant.weight)  # incorporate the antecedent's weight
        return Derivation(edge, J, w)

    def get_node_derivation_state(self, v):
        """
        In the paper this is called `GetCandidates`, it returns the state associated with node v populating its priority queue.
        Here we enumerate all derivations incoming to v and populate a priority queue.
        @param v: node
        @returns D(v) i.e. NodeDerivationState 
        """
        state = self._nds[v]
        if not state.empty(): 
            return state
        # when there are no derivations or candidates, we must populate the priority queue using the incoming edges
        incoming = self.BS(v)
        C = [None] * len(incoming)
        for i, e in enumerate(incoming):
            d = self.create_derivation(e, [0] * self.arity(e))
            if d is None:
                raise ValueError('Expected a derivation, got None')
            C[i] = (self._semiring.heapify(d.weight), d)  # we "heapify" the weight (this is extremely important! forget that and you might get worst-first)
        # if we don't care about uniqueness, we can keep up to k candidates in the heap
        # otherwise we will need to maintain all candidates as some of them might be redundant in terms of their projections
        effective_k = min(self._k, len(C)) if not self._uniqueness else len(C)
        state.make_heap(C, effective_k)
        return state

    def lazy_next(self, d, state):
        """
        Recursively enumerates the next best derivation for d in D(v).
        """
        tail = self.tail(d.edge)
        for i in range(len(d.J)):
            J = list(d.J)
            J[i] += 1
            ant = self.lazy_kth(tail[i], J[i])
            if ant is None:
                continue
            if (d.edge, J) not in state:  # must avoid repeating computation
                new_d = self.create_derivation(d.edge, J)
                if new_d is not None:
                    state.push(self._semiring.heapify(new_d.weight), new_d)  # never forget to "heapify" the weight!
   
    def lazy_kth(self, v, k):
        """
        Enumerates the k-th best from v.

        @param v: node 
        @param k: kth element (0-based)
        @returns Derivation
        """
        state = self.get_node_derivation_state(v)
        D = state.D
        add_next = True
        while len(D) <= k:
            if add_next and len(D) > 0:  # at least 1 derivation has been enumerated in best-first order
                self.lazy_next(D[-1], state)  # extend/update the heap by enumerating successors of the last derivation
            add_next = False
            while not add_next and state.has_candidates():  # recursively process candidates from the priority queue
                d = state.pop()
                ants = [None] * self.arity(d.edge)
                for i, u in enumerate(self.tail(d.edge)):
                    if not self.BS(u):
                        continue
                    kth = self.lazy_kth(u, d.J[i])
                    if kth is None:
                        raise ValueError('Expected a state, got None')
                    ants[i] = kth.projection
                if not self._uniqueness:  # small optimisation: if we don't care about uniqueness, we do not need to compute a projection
                    D.append(d)
                    add_next = True
                else:  # otherwise
                    self._traversal(self.head(d.edge), self.tail(d.edge), ants, d.projection)  # we compute a projection
                    if state.is_unique(d.projection):  # and test it for uniqueness
                        D.append(d)
                        add_next = True
                    else:
                        self.lazy_next(d, state)
            if not add_next:
                break
        return D[k] if k < len(D) else None

    def do(self):
        """enumerate k-best derivations from the goal node"""
        self.lazy_kth(self._root, self._k - 1)
        return self

    def iterderivations(self):
        """returns an iterator for up to k-best derivations and their weights"""
        for k in xrange(self._k):
            Q = deque([(self._root, k)])
            edges = []
            weights = []
            while Q:
                v, i = Q.popleft()
                state = self._nds[v]
                if not state.D:
                    continue
                if i >= len(state.D):  # user asked for more than one can compute
                    return
                d = state.D[i]
                weights.append(d.weight)
                edges.append(d.edge)
                Q.extend(izip(self.tail(d.edge), d.J))
            yield tuple(edges)  #, weights[0]  # the total weight
        <|MERGE_RESOLUTION|>--- conflicted
+++ resolved
@@ -112,7 +112,7 @@
     def is_unique(self, projection):
         """uniqueness test for the given projection"""
         if self._projections is None:  # we do not care about uniqueness
-            return true
+            return True
         else:
             n = len(self._projections)
             self._projections.add(tuple(projection))
@@ -141,11 +141,7 @@
         self._uniqueness = uniqueness
         
         # node derivation states
-<<<<<<< HEAD
         # one state variable for each node
-=======
-        # one state variable for each hode
->>>>>>> 6e30a76c
         self._nds = defaultdict(None, ((v, NodeDerivationState(uniqueness)) for v in forest.itersymbols()))
 
         # I use the following lambda functions to keep the terminology compatible with that of hypergraphs
